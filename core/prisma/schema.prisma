--- conflicted
+++ resolved
@@ -313,31 +313,13 @@
 }
 
 model Job {
-<<<<<<< HEAD
-    id      Bytes  @id
-    name    String
-    node_id Int
-    action  Int
-    status  Int    @default(0)
-    data    Bytes?
-    metadata Bytes?
-
-    task_count           Int      @default(1)
-    completed_task_count Int      @default(0)
-    date_created         DateTime @default(now())
-    date_modified        DateTime @default(now())
-    seconds_elapsed      Int      @default(0)
-
-    nodes Node @relation(fields: [node_id], references: [id], onDelete: Cascade, onUpdate: Cascade)
-
-    @@map("jobs")
-=======
-  id      Bytes  @id
-  name    String
-  node_id Int
-  action  Int
-  status  Int    @default(0)
-  data    Bytes?
+  id       Bytes  @id
+  name     String
+  node_id  Int
+  action   Int
+  status   Int    @default(0)
+  data     Bytes?
+  metadata Bytes?
 
   task_count           Int      @default(1)
   completed_task_count Int      @default(0)
@@ -348,7 +330,6 @@
   nodes Node @relation(fields: [node_id], references: [id], onDelete: Cascade, onUpdate: Cascade)
 
   @@map("jobs")
->>>>>>> 2fda5b9c
 }
 
 model Album {
