--- conflicted
+++ resolved
@@ -1,10 +1,5 @@
-<<<<<<< HEAD
-use crate::job::{Job, JobReportUpdate, WorkerContext};
-use std::error::Error;
+use crate::job::{Job, JobReportUpdate, JobResult, WorkerContext};
 use std::path::PathBuf;
-=======
-use crate::job::{Job, JobReportUpdate, JobResult, WorkerContext};
->>>>>>> 982bc40b
 
 use self::scan::ScanProgress;
 mod scan;
@@ -24,13 +19,8 @@
 	fn name(&self) -> &'static str {
 		"indexer"
 	}
-<<<<<<< HEAD
-	async fn run(&self, ctx: WorkerContext) -> Result<(), Box<dyn Error>> {
-		scan_path(&ctx.core_ctx.clone(), &self.path, move |p| {
-=======
 	async fn run(&self, ctx: WorkerContext) -> JobResult {
-		scan_path(&ctx.library_ctx(), self.path.as_str(), move |p| {
->>>>>>> 982bc40b
+		scan_path(&ctx.library_ctx(), &self.path, move |p| {
 			ctx.progress(
 				p.iter()
 					.map(|p| match p.clone() {
