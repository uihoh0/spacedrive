import Plausible, { PlausibleOptions as PlausibleTrackerOptions } from 'plausible-tracker';
import { useCallback, useEffect, useRef } from 'react';

import { BuildInfo } from '../core';
import { useDebugState } from '../stores/debugState';
import { PlausiblePlatformType, telemetryState, useTelemetryState } from '../stores/telemetryState';

<<<<<<< HEAD
/**
 * This should be in sync with the Core's version.
 */

const DOMAIN = 'api.spacedrive.com';
=======
const DOMAIN = 'app.spacedrive.com';
>>>>>>> 51bee05a
const MOBILE_DOMAIN = 'mobile.spacedrive.com';

let plausibleInstance: ReturnType<typeof Plausible>;

/**
 * This defines all possible options that may be provided by events upon submission.
 *
 * This extends the standard options provided by the `plausible-tracker`
 * package, but also offers some additiional options for custom functionality.
 */
// eslint-disable-next-line @typescript-eslint/no-empty-object-type
interface PlausibleOptions extends PlausibleTrackerOptions {
	// the only thing in here before was `telemetryOverride`, but we've removed it
	// keeping this interface around should we need it in the future.
}

/**
 * The base Plausible event, that all other events must be derived
 * from in an effort to keep things type-safe.
 */
type BasePlausibleEventWithOption<T, O extends keyof PlausibleOptions> = {
	type: T;
	plausibleOptions: Required<{
		[K in O]: PlausibleOptions[O];
	}>;
};

type BasePlausibleEventWithoutOption<T> = {
	type: T;
};

export type BasePlausibleEvent<T, O = void> = O extends keyof PlausibleOptions
	? BasePlausibleEventWithOption<T, O>
	: BasePlausibleEventWithoutOption<T>;

/**
 * The Plausible `pageview` event.
 *
 * **Do not use this directly. Instead, use the
 * {@link usePlausiblePageViewMonitor `usePlausiblePageViewMonitor`} hook**.
 */
type PageViewEvent = BasePlausibleEvent<'pageview', 'url'>;

/**
 * The custom Plausible `libraryCreate` event.
 *
 * @example
 * ```ts
 * const platform = usePlatform();
 * const submitPlausibleEvent = usePlausibleEvent();
 *
 * const createLibrary = useBridgeMutation('library.create', {
 *		onSuccess: (library) => {
 *			submitPlausibleEvent({
 *				event: {
 *					type: 'libraryCreate'
 *				}
 *			});
 *		}
 * });
 * ```
 */
type LibraryCreateEvent = BasePlausibleEvent<'libraryCreate'>;
type LibraryDeleteEvent = BasePlausibleEvent<'libraryDelete'>;

type LocationCreateEvent = BasePlausibleEvent<'locationCreate'>;
type LocationDeleteEvent = BasePlausibleEvent<'locationDelete'>;

type TagCreateEvent = BasePlausibleEvent<'tagCreate'>;
type TagDeleteEvent = BasePlausibleEvent<'tagDelete'>;
type TagAssignEvent = BasePlausibleEvent<'tagAssign'>;

type PingEvent = BasePlausibleEvent<'ping'>;

/**
 * All union of available, ready-to-use events.
 *
 * Every possible event must also be added as a "goal" in Plausible's settings (on their site) for the currently active {@link DOMAIN domain}.
 */
type PlausibleEvent =
	| PageViewEvent
	| LibraryCreateEvent
	| LibraryDeleteEvent
	| LocationCreateEvent
	| LocationDeleteEvent
	| TagCreateEvent
	| TagDeleteEvent
	| TagAssignEvent
	| PingEvent;

/**
 * An event information wrapper for internal use only.
 *
 * It means that events can both be logged to the console (if enabled) and submitted to Plausible with ease.
 */
interface PlausibleTrackerEvent {
	eventName: string;
	props: {
		platform: PlausiblePlatformType;
		fullTelemetry: boolean;
		coreVersion: string;
		commitHash: string;
		debug: boolean;
	};
	options: PlausibleTrackerOptions;
	callback?: () => void;
}

interface SubmitEventProps {
	/**
	 * The Plausible event to submit.
	 *
	 * @see {@link PlausibleEvent}
	 */
	event: PlausibleEvent;
	/**
	 *  The current platform type. This should be the output of `usePlatform().platform`
	 *
	 * @see {@link PlausiblePlatformType}
	 */
	platformType: PlausiblePlatformType;
	/**
	 * An optional screen width. Default is `window.screen.width`
	 */
	screenWidth?: number;
	/**
	 * Whether or not full telemetry sharing is enabled for the current client.
	 *
	 * It is **crucial** that this is the direct output of `useTelemetryState().shareFullTelemetry`,
	 * regardless of other conditions that may affect whether we share it.
	 */
	shareFullTelemetry: boolean;
	/**
	 * It is **crucial** that this is sourced from the output of `useDebugState()`
	 */
	debugState: {
		enabled: boolean;
		shareFullTelemetry: boolean;
		telemetryLogging: boolean;
	};
	/**
	 * The app's build info
	 */
	buildInfo: BuildInfo | undefined; // TODO(brxken128): ensure this is populated *always*
}

/**
 * This function is for directly submitting events to Plausible.
 *
 * **Avoid using this directly, but if it's necessary then do not misuse this API and only
 * send telemetry when certain that it has been allowed by the user. Always prefer the
 * {@link usePlausibleEvent `usePlausibleEvent`} hook.**
 *
 * @remarks
 * If any of the following conditions are met, this will return and no data will be submitted:
 *
 * * If the app is in debug/development mode
 * * If the user's telemetry preference is not "full", we will only send pings
 * * If the user's telemetry preference is "none", we will never send any telemetry
 *
 * @privateRemarks
 * Telemetry sharing settings are never matched to `=== false`, but to `!== true` instead.
 * This means we can always guarantee that **nothing** will be sent unless the user
 * explicitly allows it.
 *
 * @see {@link https://plausible.io/docs/custom-event-goals Custom events}
 * @see {@link https://plausible-tracker.netlify.app/#tracking-custom-events-and-goals Tracking custom events}
 */
const submitPlausibleEvent = async ({ event, debugState, ...props }: SubmitEventProps) => {
	if (props.platformType === 'unknown') return;
	if (
		// if the user's telemetry preference is not "full", we should only send pings
		props.shareFullTelemetry !== true &&
		event.type !== 'ping'
	)
		return;

	// using a singleton this way instead of instantiating at file eval (first time it's imported)
	// because a user having "none" telemetry preference should mean Plausible never even initalizes
	plausibleInstance ??= Plausible({
		trackLocalhost: true,
		domain: props.platformType === 'mobile' ? MOBILE_DOMAIN : DOMAIN
	});

	const fullEvent: PlausibleTrackerEvent = {
		eventName: event.type,
		props: {
			platform: props.platformType,
			fullTelemetry: props.shareFullTelemetry,
			// we used to fall back to '0.1.0' here, but we should never report an actual version number if we don't know
			coreVersion: props.buildInfo?.version ?? 'unknown',
			commitHash: props.buildInfo?.commit ?? 'unknown',
			debug: debugState.enabled
		},
		options: {
			deviceWidth: props.screenWidth ?? window.screen.width,
			referrer: '',
			// by default do not track current URL, if it's provided in plausibleOptions, that will be sent
			url: '',
			...('plausibleOptions' in event ? event.plausibleOptions : undefined)
		},
		callback: debugState.telemetryLogging
			? () => {
					const { callback: _, ...event } = fullEvent;
					console.log(event);
				}
			: undefined
	};

	plausibleInstance.trackEvent(
		fullEvent.eventName,
		{
			props: fullEvent.props,
			callback: fullEvent.callback
		},
		fullEvent.options
	);
};

interface EventSubmissionCallbackProps {
	/**
	 * The plausible event to submit.
	 *
	 * @see {@link PlausibleEvent}
	 */
	event: PlausibleEvent;
}

/**
 * A Plausible Analytics event submission hook.
 *
 * The returned callback should only be fired once,
 * in order to prevent our analytics from being flooded.
 *
 * @remarks
 * If any of the following conditions are met, this will return and no data will be submitted:
 *
 * * If the app is in debug/development mode
 *
 * @returns a callback that, once executed, will submit the desired event
 *
 * @example
 * ```ts
 * const platform = usePlatform();
 * const submitPlausibleEvent = usePlausibleEvent();
 *
 * const createLibrary = useBridgeMutation('library.create', {
 *		onSuccess: (library) => {
 *			submitPlausibleEvent({
 *				event: {
 *					type: 'libraryCreate'
 *				}
 *			});
 *		}
 * });
 * ```
 */
export const usePlausibleEvent = (): ((props: EventSubmissionCallbackProps) => Promise<void>) => {
	const telemetryState = useTelemetryState();

	const debugState = useDebugState();
	const previousEvent = useRef({} as BasePlausibleEvent<string>);

	const sendPlausibleEvent = useCallback(
		async (props: EventSubmissionCallbackProps) => {
			if (previousEvent.current === props.event) return;
			else previousEvent.current = props.event;

			submitPlausibleEvent({
				debugState,
				shareFullTelemetry: telemetryState.telemetryLevelPreference === 'full',
				platformType: telemetryState.platform,
				buildInfo: telemetryState.buildInfo,
				...props
			});
		},
		[debugState, telemetryState]
	);

	if (telemetryState.telemetryLevelPreference === 'none') return async (...args: any[]) => {};

	return sendPlausibleEvent;
};

export interface PlausibleMonitorProps {
	/**
	 * This should be sanitized, containing no user-specific information.
	 *
	 * User-specific values should be replaced with their identifiers.
	 *
	 * @see {@link PageViewRegexRules} for sanitization
	 */
	currentPath: string;
}

/**
 * A Plausible Analytics `pageview` monitoring hook. It watches the router's current
 * path, and sends events if a change in the path is detected.
 *
 * Ideally this should be added to the app extremely early - the sooner the better.
 * This means we don't need as many hooks to cover the same amount of routes.
 *
 * For desktop/web, we use this hook in the `$libraryId` layout and it covers the
 * entire app (excluding onboarding, which should not be monitored).
 *
 * @remarks
 * If any of the following conditions are met, this will return and no data will be submitted:
 *
 * * If the app is in debug/development mode
 * * If telemetry sharing (sourced from the client configuration) is not true
 *
 * @example
 * ```ts
 *  usePlausiblePageViewMonitor({
 *  	currentPath: useLocation().pathname
 *  });
 * ```
 */
export const usePlausiblePageViewMonitor = ({ currentPath }: PlausibleMonitorProps) => {
	const plausibleEvent = usePlausibleEvent();

	useEffect(() => {
		plausibleEvent({
			event: {
				type: 'pageview',
				plausibleOptions: { url: currentPath }
			}
		});
	}, [currentPath, plausibleEvent]);
};

/**
 * A Plausible Analytics `ping` monitoring hook. It watches the router's current
 * path, and sends events if a change in the path is detected.
 *
 * This should be included next to the {@link usePlausiblePageViewMonitor}.
 *
 * For desktop/web, we use this hook in the `$libraryId` layout and it covers the
 * entire app (excluding onboarding, which should not be monitored).
 *
 * @remarks
 * This will submit an 'ping' event, independently of what the currernt telemetry
 * sharing settings are (minimum or full).
 *
 */
export const usePlausiblePingMonitor = ({ currentPath }: PlausibleMonitorProps) => {
	const plausibleEvent = usePlausibleEvent();

	useEffect(() => {
		plausibleEvent({
			event: {
				type: 'ping'
			}
		});
	}, [currentPath, plausibleEvent]);
};

/**
 * Initializes the `platform` and `buildInfo` properties on `telemetryState` so they can be used
 * by Plausible if it's enabled.
 */
export const configureAnalyticsProperties = ({
	platformType,
	buildInfo
}: {
	platformType: PlausiblePlatformType;
	buildInfo: BuildInfo | undefined;
}) => {
	telemetryState.platform = platformType;
	telemetryState.buildInfo = buildInfo;
	return;
};<|MERGE_RESOLUTION|>--- conflicted
+++ resolved
@@ -5,15 +5,7 @@
 import { useDebugState } from '../stores/debugState';
 import { PlausiblePlatformType, telemetryState, useTelemetryState } from '../stores/telemetryState';
 
-<<<<<<< HEAD
-/**
- * This should be in sync with the Core's version.
- */
-
-const DOMAIN = 'api.spacedrive.com';
-=======
 const DOMAIN = 'app.spacedrive.com';
->>>>>>> 51bee05a
 const MOBILE_DOMAIN = 'mobile.spacedrive.com';
 
 let plausibleInstance: ReturnType<typeof Plausible>;
