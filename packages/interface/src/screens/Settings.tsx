// import { dummyIFile, FileList } from '../components/file/FileList';
import {
	CloudIcon,
	CogIcon,
	KeyIcon,
	LockClosedIcon,
	PhotographIcon,
	TagIcon,
	TerminalIcon,
	UsersIcon
} from '@heroicons/react/outline';
import clsx from 'clsx';
import { Book, Database, HardDrive, PaintBrush } from 'phosphor-react';
import React from 'react';
import { Outlet } from 'react-router-dom';

import { SidebarLink } from '../components/file/Sidebar';

//@ts-ignore
// import { Spline } from 'react-spline';
// import WINDOWS_SCENE from '../assets/spline/scene.json';

const Icon = ({ component: Icon, ...props }: any) => (
	<Icon weight="bold" {...props} className={clsx('w-4 h-4 mr-2', props.className)} />
);

const Heading: React.FC<{ className?: string; children: string }> = ({ children, className }) => (
	<div className={clsx('mt-5 mb-1 ml-1 text-xs font-semibold text-gray-300', className)}>
		{children}
	</div>
);

export const SettingsScreen: React.FC<{}> = () => {
<<<<<<< HEAD
  return (
    <div className="flex flex-row w-full">
      <div className="h-full border-r max-w-[200px] border-gray-100 w-60 dark:border-gray-550">
        <div data-tauri-drag-region className="w-full h-7" />
        <div className="p-5 pt-0">
          <Heading className="mt-0">Client</Heading>
          <SidebarLink to="/settings/general">
            <Icon component={CogIcon} />
            General
          </SidebarLink>
          <SidebarLink to="/settings/security">
            <Icon component={LockClosedIcon} />
            Security
          </SidebarLink>
          <SidebarLink to="/settings/appearance">
            <Icon component={PaintBrush} />
            Appearance
          </SidebarLink>
          <SidebarLink to="/settings/experimental">
            <Icon component={TerminalIcon} />
            Experimental
          </SidebarLink>
=======
	return (
		<div className="flex flex-row w-full">
			<div className="h-full border-r border-gray-100 w-60 dark:border-gray-550">
				<div data-tauri-drag-region className="w-full h-7" />
				<div className="p-5 pt-0">
					<Heading className="mt-0">Client</Heading>
					<SidebarLink to="/settings/general">
						<Icon component={CogIcon} />
						General
					</SidebarLink>
					<SidebarLink to="/settings/security">
						<Icon component={LockClosedIcon} />
						Security
					</SidebarLink>
					<SidebarLink to="/settings/appearance">
						<Icon component={PaintBrush} />
						Appearance
					</SidebarLink>
					<SidebarLink to="/settings/experimental">
						<Icon component={TerminalIcon} />
						Experimental
					</SidebarLink>
>>>>>>> 42f30af8

					<Heading>Library</Heading>
					<SidebarLink to="/settings/library">
						<Icon component={Database} />
						Database
					</SidebarLink>
					<SidebarLink to="/settings/locations">
						<Icon component={HardDrive} />
						Locations
					</SidebarLink>

					<SidebarLink to="/settings/keys">
						<Icon component={KeyIcon} />
						Keys
					</SidebarLink>
					<SidebarLink to="/settings/tags">
						<Icon component={TagIcon} />
						Tags
					</SidebarLink>

					<Heading>Cloud</Heading>
					<SidebarLink to="/settings/sync">
						<Icon component={CloudIcon} />
						Sync
					</SidebarLink>
					<SidebarLink to="/settings/contacts">
						<Icon component={UsersIcon} />
						Contacts
					</SidebarLink>
				</div>
			</div>
			<div className="">
				<div data-tauri-drag-region className="w-full h-7" />
				<div className="flex flex-grow-0 w-full h-full max-h-screen custom-scroll page-scroll">
					<div className="flex flex-grow px-12 pb-5">
						<Outlet />
						<div className="block h-20" />
					</div>
				</div>
			</div>
		</div>
	);
};<|MERGE_RESOLUTION|>--- conflicted
+++ resolved
@@ -31,33 +31,9 @@
 );
 
 export const SettingsScreen: React.FC<{}> = () => {
-<<<<<<< HEAD
-  return (
-    <div className="flex flex-row w-full">
-      <div className="h-full border-r max-w-[200px] border-gray-100 w-60 dark:border-gray-550">
-        <div data-tauri-drag-region className="w-full h-7" />
-        <div className="p-5 pt-0">
-          <Heading className="mt-0">Client</Heading>
-          <SidebarLink to="/settings/general">
-            <Icon component={CogIcon} />
-            General
-          </SidebarLink>
-          <SidebarLink to="/settings/security">
-            <Icon component={LockClosedIcon} />
-            Security
-          </SidebarLink>
-          <SidebarLink to="/settings/appearance">
-            <Icon component={PaintBrush} />
-            Appearance
-          </SidebarLink>
-          <SidebarLink to="/settings/experimental">
-            <Icon component={TerminalIcon} />
-            Experimental
-          </SidebarLink>
-=======
 	return (
 		<div className="flex flex-row w-full">
-			<div className="h-full border-r border-gray-100 w-60 dark:border-gray-550">
+			<div className="h-full border-r max-w-[200px] border-gray-100 w-60 dark:border-gray-550">
 				<div data-tauri-drag-region className="w-full h-7" />
 				<div className="p-5 pt-0">
 					<Heading className="mt-0">Client</Heading>
@@ -77,7 +53,6 @@
 						<Icon component={TerminalIcon} />
 						Experimental
 					</SidebarLink>
->>>>>>> 42f30af8
 
 					<Heading>Library</Heading>
 					<SidebarLink to="/settings/library">
