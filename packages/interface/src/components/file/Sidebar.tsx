--- conflicted
+++ resolved
@@ -49,7 +49,7 @@
 	const { children } = props;
 
 	return (
-		<div data-tauri-drag-region className="h-7 flex-shrink-0">
+		<div data-tauri-drag-region className="flex-shrink-0 h-7">
 			{children}
 		</div>
 	);
@@ -71,7 +71,6 @@
 }
 
 export const Sidebar: React.FC<SidebarProps> = (props) => {
-<<<<<<< HEAD
   const experimental = useStore((state) => state.experimental);
 
   const appPropsContext = useContext(AppPropsContext);
@@ -90,7 +89,7 @@
 
   return (
     <div className="flex flex-col flex-grow-0 flex-shrink-0 w-48 min-h-full px-2.5 overflow-x-hidden overflow-y-scroll border-r border-gray-100 no-scrollbar bg-gray-50 dark:bg-gray-850 dark:border-gray-600">
-      {appPropsContext?.platform === 'browser' ? <MacOSTrafficLights /> : null}
+      {appPropsContext?.platform === 'browser' ? <MacTrafficLights /> : null}
       {appPropsContext?.platform === 'macOS' ? (
         <div data-tauri-drag-region className="h-[23px]" />
       ) : null}
@@ -99,36 +98,6 @@
         buttonProps={{
           justifyLeft: true,
           className: `flex w-full text-left max-w-full mb-1 mt-1 -mr-0.5 shadow-xs rounded 
-=======
-	const experimental = useStore((state) => state.experimental);
-
-	const appPropsContext = useContext(AppPropsContext);
-	const { data: locations } = useBridgeQuery('SysGetLocations');
-	const { data: clientState } = useBridgeQuery('ClientGetState');
-
-	const { mutate: createLocation } = useBridgeCommand('LocCreate');
-
-	const tags = [
-		{ id: 1, name: 'Keepsafe', color: '#FF6788' },
-		{ id: 2, name: 'OBS', color: '#BF88FF' },
-		{ id: 3, name: 'BlackMagic', color: '#F0C94A' },
-		{ id: 4, name: 'Camera Roll', color: '#00F0DB' },
-		{ id: 5, name: 'Spacedrive', color: '#00F079' }
-	];
-
-	return (
-		<div className="flex flex-col flex-grow-0 flex-shrink-0 w-48 min-h-full px-2.5 overflow-x-hidden overflow-y-scroll border-r border-gray-100 no-scrollbar bg-gray-50 dark:bg-gray-850 dark:border-gray-600">
-			{appPropsContext?.platform === 'browser' &&
-			window.location.search.includes('showControls') ? (
-				<MacWindowControls />
-			) : null}
-			{appPropsContext?.platform === 'macOS' ? <MacWindowControlsSpace /> : null}
-
-			<Dropdown
-				buttonProps={{
-					justifyLeft: true,
-					className: `flex w-full text-left max-w-full mb-1 mt-1 -mr-0.5 shadow-xs rounded
->>>>>>> 42f30af8
           !bg-gray-50 
           border-gray-150 
           hover:!bg-gray-1000 
@@ -138,7 +107,6 @@
           
           dark:!border-gray-550 
           dark:hover:!border-gray-500`,
-<<<<<<< HEAD
           variant: 'gray'
         }}
         // buttonIcon={<Book weight="bold" className="w-4 h-4 mt-0.5 mr-1" />}
@@ -178,47 +146,6 @@
         )}
 
         {/* <SidebarLink to="explorer">
-=======
-					variant: 'gray'
-				}}
-				// buttonIcon={<Book weight="bold" className="w-4 h-4 mt-0.5 mr-1" />}
-				buttonText={clientState?.client_name || 'Loading...'}
-				items={[
-					[{ name: clientState?.client_name || '', selected: true }, { name: 'Private Library' }],
-					[
-						{ name: 'Library Settings', icon: CogIcon },
-						{ name: 'Add Library', icon: PlusIcon },
-						{ name: 'Lock', icon: LockClosedIcon },
-						{ name: 'Hide', icon: EyeOffIcon }
-					]
-				]}
-			/>
-
-			<div className="pt-1">
-				<SidebarLink to="/overview">
-					<Icon component={Planet} />
-					Overview
-				</SidebarLink>
-				<SidebarLink to="content">
-					<Icon component={CirclesFour} />
-					Content
-				</SidebarLink>
-				<SidebarLink to="photos">
-					<Icon component={PhotographIcon} />
-					Photos
-				</SidebarLink>
-
-				{experimental ? (
-					<SidebarLink to="debug">
-						<Icon component={Code} />
-						Debug
-					</SidebarLink>
-				) : (
-					<></>
-				)}
-
-				{/* <SidebarLink to="explorer">
->>>>>>> 42f30af8
           <Icon component={MonitorPlay} />
           Explorer
         </SidebarLink> */}
